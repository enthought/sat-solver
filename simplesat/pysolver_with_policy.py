from simplesat.policy import InstalledFirstPolicy
from simplesat.pysolver_helpers import solver_from_rules_set, solve_sat
from simplesat.rules_generator import RulesGenerator
from simplesat.transaction import Transaction


class Solver(object):
    def __init__(self, pool, remote_repositories, installed_repository):
        self._pool = pool
        self._installed_repository = installed_repository
        self._remote_repositories = remote_repositories

        self._sat_solver = None

    def solve(self, request):
        """Given an install request, provide a list of packages
        to be installed to resolve this request, or None if no
        resolution could be found.
        """
        return self._run_sat(request)

    def _create_solver(self, request):

        pool = self._pool
        installed_repository = self._installed_repository

        policy = InstalledFirstPolicy(pool, installed_repository)

        assert len(request.jobs) == 1
        job = request.jobs[0]
        assert job.kind == 'install'
        requirement = job.requirement

        requirement_ids = [
            pool.package_id(package)
            for package in pool.what_provides(requirement)
        ]
        policy.add_packages_by_id(requirement_ids)

        # Add installed packages.
        policy.add_packages_by_id(
            [pool.package_id(package)
             for package in installed_repository.iter_packages()]
        )

<<<<<<< HEAD
    def solve(self, request):
        solution = self._run_sat(request)

        installed_map = set(
            self._pool.package_id(p)
            for p in self._installed_repository.iter_packages()
        )

        return Transaction(self._pool, solution, installed_map)
=======
        rules_generator = RulesGenerator(pool, request)
        for package in installed_repository.iter_packages():
            rules_generator._add_installed_package_rules(package)

        rules = list(rules_generator.iter_rules())
        return solver_from_rules_set(rules, policy)
>>>>>>> 1595edb6

    def _run_sat(self, request):
        self._sat_solver = solver = self._create_solver(request)
        solution_ids = solve_sat(solver)
        return solution_ids<|MERGE_RESOLUTION|>--- conflicted
+++ resolved
@@ -17,7 +17,14 @@
         to be installed to resolve this request, or None if no
         resolution could be found.
         """
-        return self._run_sat(request)
+        solution = self._run_sat(request)
+
+        installed_map = set(
+            self._pool.package_id(p)
+            for p in self._installed_repository.iter_packages()
+        )
+
+        return Transaction(self._pool, solution, installed_map)
 
     def _create_solver(self, request):
 
@@ -43,24 +50,12 @@
              for package in installed_repository.iter_packages()]
         )
 
-<<<<<<< HEAD
-    def solve(self, request):
-        solution = self._run_sat(request)
-
-        installed_map = set(
-            self._pool.package_id(p)
-            for p in self._installed_repository.iter_packages()
-        )
-
-        return Transaction(self._pool, solution, installed_map)
-=======
         rules_generator = RulesGenerator(pool, request)
         for package in installed_repository.iter_packages():
             rules_generator._add_installed_package_rules(package)
 
         rules = list(rules_generator.iter_rules())
         return solver_from_rules_set(rules, policy)
->>>>>>> 1595edb6
 
     def _run_sat(self, request):
         self._sat_solver = solver = self._create_solver(request)
