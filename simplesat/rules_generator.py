--- conflicted
+++ resolved
@@ -102,27 +102,17 @@
             s = " | ".join(parts)
             rule_desc = "Should install one of: ({})".format(s)
         elif self._reason == RuleType.package_requires:
-<<<<<<< HEAD
-            source_id = abs(self.literals[0])
-            source = pool._id_to_package[source_id]
-            parts = [pool.id_to_string(literal)
-                     for literal in self.literals[1:]]
-            s = " | ".join(parts)
-            return "{0.name} {0.version} requires ({1})".format(source, s)
+            source_ids = [abs(self.literals[0])]
+            source = self._pretty_literals(pool, source_ids, unique=unique)
+            source = source[1:]  # trim off +/- sign
+            s = self._pretty_literals(pool, self.literals[1:], unique=unique)
+            rule_desc = "{} requires ({1})".format(source, s)
         elif self._reason == RuleType.package_conflicts:
             left_id, right_id = self.literals
             # Trim the sign
             left = pool.id_to_string(abs(left_id))[1:]
             right = pool.id_to_string(abs(right_id))
-            msg = "{} conflicts with {}"
-            return msg.format(left, right)
-=======
-            source_ids = [abs(self.literals[0])]
-            source = self._pretty_literals(pool, source_ids, unique=unique)
-            source = source[1:]  # trim off +/- sign
-            s = self._pretty_literals(pool, self.literals[1:], unique=unique)
-            rule_desc = "{} requires ({})".format(source, s)
->>>>>>> 9bba5f11
+            rule_desc = "{} conflicts with {}".format(left, right)
         else:
             rule_desc = s
 
