import enum
<<<<<<< HEAD
from collections import OrderedDict, deque

from .constraints import ConflictRequirement, InstallRequirement
from .errors import NoPackageFound, SolverException
=======
import logging

from .constraints import Requirement
from .errors import (
    MissingConflicts, MissingInstallRequires, NoPackageFound, SolverException
)
>>>>>>> 09054887
from .request import JobType


logger = logging.getLogger(__name__)

INDENT = 4


class RuleType(enum.Enum):
    internal_allow_update = 1
    job_install = 2
    job_remove = 3
    job_update = 4
    package_requires = 7
    package_conflicts = 8
    package_same_name = 10
    package_implicit_obsoletes = 11
    package_installed = 12
    package_broken = 100

    internal = 256

    @property
    def is_job(self):
        return self in (
            RuleType.job_install,
            RuleType.job_remove,
            RuleType.job_update
        )


class PackageRule(object):
    @classmethod
    def _from_string(cls, rule_string, pool):
        """
        Creates a PackageRule from a rule string, e.g.
            '-numpy-1.6.0 | numpy-1.7.0'

        Because package full name -> id is not 1-to-1 mapping, this may fail
        when a package has multiple ids. This is mostly used for testing, to
        write reference rules a bit more easily.
        """
        packages_string = (s.strip() for s in rule_string.split("|"))
        package_literals = []
        for package_string in packages_string:
            if package_string.startswith("-"):
                positive = False
                package_string = package_string[1:]
            else:
                positive = True

            requirement = InstallRequirement.from_package_string(
                package_string)
            package_candidates = pool.what_provides(requirement)
            if len(package_candidates) == 0:
                msg = "No candidate for package {0!r}".format(package_string)
                raise NoPackageFound(requirement, msg)
            elif len(package_candidates) > 1:
                msg = "> 1 candidate for package {0!r} requirement, cannot " \
                      "create rule from it" % package_string
                raise SolverException(msg)
            else:
                _id = pool.package_id(package_candidates[0])
                if positive:
                    package_literals.append(_id)
                else:
                    package_literals.append(-_id)
        return cls(package_literals, None, requirements=(requirement,))

    def __init__(self, literals, reason, requirements=None):
        self.literals = tuple(sorted(literals))
        self._reason = RuleType(reason)
        assert isinstance(requirements, (tuple, type(None)))
        self._requirements = requirements or ()

    @property
    def is_assertion(self):
        return len(self.literals) == 1

    @property
    def reason(self):
        return self._reason

    def _pretty_literals(self, pool, literals, sign=True, unique=False):
        parts = (pool.id_to_string(literal) for literal in literals)
        if not sign:
            parts = (p[1:] for p in parts)
        if unique:
            parts = OrderedDict.fromkeys(parts).keys()
        return " | ".join(parts)

    def to_string(self, pool, unique=False):
        s = self._pretty_literals(pool, self.literals, unique=unique)

        if self._reason == RuleType.job_install:
            rule_desc = "Install command rule ({})".format(s)
        elif self._reason == RuleType.job_update:
            rule_desc = "Update to latest command rule ({})".format(s)
        elif self._reason == RuleType.job_remove:
            rule_desc = "Remove command rule ({})".format(s)
        elif self._reason == RuleType.package_same_name:
            parts = [pool.id_to_string(abs(literal))
                     for literal in self.literals]
            s = " | ".join(parts)
            rule_desc = "Can only install one of: ({})".format(s)
        elif self._reason == RuleType.package_installed:
            parts = [pool.id_to_string(abs(literal))
                     for literal in self.literals]
            s = " | ".join(parts)
            rule_desc = "Should install one of: ({})".format(s)
        elif self._reason == RuleType.package_requires:
            source_ids = [abs(self.literals[0])]
            source = self._pretty_literals(pool, source_ids, unique=unique)
            source = source[1:]  # trim off +/- sign
            s = self._pretty_literals(pool, self.literals[1:], unique=unique)
            rule_desc = "{} requires ({})".format(source, s)
        elif self._reason == RuleType.package_conflicts:
            left_id, right_id = self.literals
            # Trim the sign
            left = pool.id_to_string(abs(left_id))[1:]
            right = pool.id_to_string(abs(right_id))
            rule_desc = "{} conflicts with {}".format(left, right)
        elif self._reason == RuleType.package_broken:
            package_id = self.literals[0]
            # Trim the sign
            package_str = pool.id_to_string(abs(package_id))
            msg = "{} was ignored because it depends on missing packages"
            rule_desc = msg.format(package_str)
        else:
            rule_desc = s

        if self._requirements:
            reqs = ' <- '.join("'{}'".format(r) for r in self._requirements)
            rule_desc = "Requirements: {reqs}\n{indent}{rule}".format(
                reqs=reqs, rule=rule_desc, indent=" " * INDENT)

        return rule_desc

    def __eq__(self, other):
        return (isinstance(other, self.__class__) and
                self.literals == other.literals)

    def __ne__(self, other):
        return not (self == other)

    def __hash__(self):
        return hash(self.literals)


class RulesGenerator(object):
<<<<<<< HEAD
    def __init__(self, pool, request, installed_package_ids=None):
        self._rules_set = OrderedDict()
=======
    def __init__(self, pool, request, installed_map=None, strict=False):
        self._rules_set = collections.OrderedDict()
>>>>>>> 09054887
        self._pool = pool

        self.request = request
        self.installed_package_ids = installed_package_ids or OrderedDict()
        self.added_package_ids = set()
        self.strict = strict

    def iter_rules(self):
        """
        Return an iterator over each created rule.
        """
        self.added_package_ids = set()
        # This attaches the job requirement to the created rule. We need
        # to run it first because duplicated rules are ignored. Otherwise,
        # we'll end up keeping the rule instance that doesn't know it should be
        # associated with a job.
        self._add_job_rules()
        for package in self.installed_package_ids.values():
            self._add_installed_package_rules(package)
            self._add_package_rules(package)
        return self._rules_set

    # ------------------------------
    # API to create individual rules
    # ------------------------------
    def _create_dependency_rule(self, package, install_requires, reason,
                                requirements=None):
        """
        Create the rule for the install_requires of a package.

        This dependency is of the form (-A | R1 | R2 | R3) where R* are
        the set of packages provided by the dependency requirement.

        Parameters
        ----------
        package: PackageInfo
            The package with a requirement
        install_requires: sequence
            Sequence of packages that fulfill the requirement.
        reason: RuleType
            A valid PackageRule.reason value
        requirements: tuple of Requirement
            Optional requirements explaining the rule's origin.

        Returns
        -------
        rule: PackageRule or None
        """
        literals = [-self._pool.package_id(package)]

        for dependency in install_requires:
            if dependency != package:
                literals.append(self._pool.package_id(dependency))

        return PackageRule(literals, reason, requirements=requirements)

    def _create_conflicts_rule(self, issuer, provider,
                               reason, requirements=None):
        """
        Return a conflict rule between issuer and provider or None if issuer ==
        provider.

        The rule is of the form (-A | -B)

        Parameters
        ----------
        issuer: PackageInfo
            Package declaring the conflict
        provider: PackageInfo
            Package causing the conflict
        reason: RuleType
            One of PackageRule.reason
        requirements: tuple of Requirement
            Optional requirements explaining the rule's origin.

        Returns
        -------
        rule: PackageRule or None
        """
        if issuer != provider:
            return PackageRule([-self._pool.package_id(issuer),
                                -self._pool.package_id(provider)],
                               reason, requirements=requirements)

    def _create_install_one_of_rule(self, packages, reason, requirements=None):
        """
        Creates a rule to Install one of the given packages.

        The rule is of the form (A | B | C)

        Parameters
        ----------
        packages: sequence
            List of packages to choose from
        reason: RuleType
            One of PackageRule.reason
        requirements: tuple of Requirement
            Optional requirements explaining the rule's origin.

        Returns
        -------
        rule: PackageRule
        """
        literals = [self._pool.package_id(p) for p in packages]
        return PackageRule(literals, reason, requirements=requirements)

    def _create_remove_rule(self, package, reason, requirements=None):
        """
        Create the rule to remove a package.

        For a package A, the rule is simply (-A)

        Parameters
        ----------
        package: PackageInfo
            The package with a requirement
        reason: RuleType
            One of PackageRule.reason
        requirements: tuple of Requirement
            Optional requirements explaining the rule's origin.

        Returns
        -------
        rule: PackageRule
        """
        return PackageRule((-self._pool.package_id(package),), reason,
                           requirements=requirements)

    # -------------------------------------------------
    # API to assemble individual rules from requirement
    # -------------------------------------------------
    def _add_rule(self, rule, rule_type):
        """
        Add the given rule to the internal rules set.

        Does nothing if the rule is None.

        Parameters
        ----------
        rule: PackageRule or None
            The rule to add
        rule_type: RuleType
            Rule's type
        """
        if rule is not None and rule not in self._rules_set:
            self._rules_set[rule] = None

    def _add_install_requires_rules(self, package, work_queue, requirements):
        all_dependency_candidates = []
        for constraints in package.install_requires:
            pkg_requirement = InstallRequirement.from_constraints(constraints)
            dependency_candidates = self._pool.what_provides(pkg_requirement)

            # We add our new requirement to the stack of requirements we've
            # gathered so far for these rules.
            combined_requirements = (
                requirements + (pkg_requirement,)
                if requirements is not None
                else None)

            if not dependency_candidates:
                pkg_msg = "'{0.name} {0.version}'"
                if hasattr(package, 'repository_info'):
                    pkg_msg += " from '{0.repository_info.name}'"
                pkg_str = pkg_msg.format(package)
                req_str = str(pkg_requirement)
                msg = ("Blocking package {0!s}: no candidates found for"
                       " dependency {1!r}").format(pkg_str, req_str)
                if self.strict:
                    # We only raise an exception if this comes directly from a
                    # job requirement. Unfortunately, we don't track that
                    # explicitly because we push all of the work through a
                    # queue. As a proxy, we can examine the associated
                    # requirements directly. Everything is rooted in a job, so
                    # if there's only one requirement, that must be it.
                    if len(requirements) == 1:
                        raise MissingInstallRequires(pkg_requirement, msg)
                    else:
                        logger.warning(msg)
                else:
                    logger.info(msg)

                rule = self._create_remove_rule(
                    package, RuleType.package_broken,
                    requirements=combined_requirements,
                )
                self._add_rule(rule, "package")
                return

            rule = self._create_dependency_rule(
                package, dependency_candidates, RuleType.package_requires,
                combined_requirements)
            self._add_rule(rule, "package")
            # We're "buffering" this so that we don't queue up any dependencies
            # unless they are all successfully processed
            all_dependency_candidates.extend(
                (candidate, combined_requirements)
                for candidate in dependency_candidates)
        work_queue.extend(all_dependency_candidates)

    def _add_conflicts_rules(self, package, requirements):
        """
        Create rules for each of the known conflicts with `package`.
        """

        # Conflicts due to implicit obsoletion or same-name
        pkg_requirement = ConflictRequirement._from_string(package.name)
        obsolete_providers = self._pool.what_provides(pkg_requirement)
        # We add our new requirement to the stack of requirements we've
        # gathered so far for these rules.
        combined_requirements = (
            requirements + (pkg_requirement,)
            if requirements is not None
            else None)
        for provider in obsolete_providers:
            if provider != package:
                if provider.name == package.name:
                    reason = RuleType.package_same_name
                else:
                    reason = RuleType.package_implicit_obsoletes
                rule = self._create_conflicts_rule(
                    package, provider, reason, combined_requirements)
                self._add_rule(rule, "package")

        # Explicit conflicts in package metadata
        for constraints in package.conflicts:
            pkg_requirement = ConflictRequirement.from_constraints(constraints)
            conflict_providers = self._pool.what_provides(pkg_requirement)
            combined_requirements = (
                requirements + (pkg_requirement,)
                if requirements is not None
                else None)

            if not conflict_providers:
                pkg_msg = "'{0.name} {0.version}'"
                if hasattr(package, 'repository_info'):
                    pkg_msg += " from '{0.repository_info.name}'"
                pkg_str = pkg_msg.format(package)
                req_str = str(pkg_requirement)
                msg = ("No candidates found for requirement {0!r}, needed"
                       " for conflict with {1!s}").format(req_str, pkg_str)
                if self.strict:
                    # We only raise an exception if this comes directly from a
                    # job requirement. Unfortunately, we don't track that
                    # explicitly because we push all of the work through a
                    # queue. As a proxy, we can examine the associated
                    # requirements directly.
                    if len(requirements) == 1:
                        raise MissingConflicts(pkg_requirement, msg)
                    else:
                        logger.warning(msg)
                else:
                    # We just ignore missing constraints. They don't break
                    # anything.
                    logger.info(msg)

            for provider in conflict_providers:
                rule = self._create_conflicts_rule(
                    package, provider, RuleType.package_conflicts,
                    requirements=combined_requirements)
                self._add_rule(rule, "package")

    def _add_package_rules(self, package, requirements=None):
        """
        Create all the rules required to satisfy installing the given package.
        """
<<<<<<< HEAD
        work_queue = deque()
        work_queue.append(package)
=======
        work_queue = collections.deque()
        work_queue.append((package, requirements))
>>>>>>> 09054887

        while len(work_queue) > 0:
            p, requirements = work_queue.popleft()
            p_id = self._pool.package_id(p)
            if p_id not in self.added_package_ids:
                self.added_package_ids.add(p_id)
                # We have to pass along our history-stack of requirements so
                # that they can be attached to the rules generated from here.
                self._add_install_requires_rules(p, work_queue, requirements)
                self._add_conflicts_rules(p, requirements)

    def _add_install_job_rules(self, job):
        packages = self._pool.what_provides(
            job.requirement, use_modifiers=False)
        if len(packages) > 0:
            for package in packages:
                # This is an optimization to avoid iterating over the installed
                # packages again.
                package_id = self._pool.package_id(package)
                if package_id not in self.installed_package_ids:
                    # Rules created directly from a job requirement have no
                    # other requirements in their history-stack
                    self._add_package_rules(
                        package, requirements=(job.requirement,))

            rule = self._create_install_one_of_rule(
                packages, RuleType.job_install,
                requirements=(job.requirement,))
            self._add_rule(rule, "job")
        else:
            raise NoPackageFound(job.requirement, str(job.requirement))

    def _add_remove_job_rules(self, job):
        packages = self._pool.what_provides(
            job.requirement, use_modifiers=False)
        for package in packages:
            rule = self._create_remove_rule(
                package, RuleType.job_remove, requirements=(job.requirement,))
            self._add_rule(rule, "job")

    def _add_update_job_rules(self, job):
        """
        Create rules that force the update of the package by requiring all of
        the standard rules then adding an additional rule for just the most
        recent version.
        """
        packages = self._pool.what_provides(
            job.requirement, use_modifiers=False)
        if len(packages) == 0:
            return

        # An update request *must* install the latest package version
        def key(package):
            package_id = self._pool.package_id(package)
            installed = package_id in self.installed_package_ids
            return (package.version, installed)
        package = max(packages, key=key)
        self._add_package_rules(package, requirements=(job.requirement,))
        rule = PackageRule(
            (self._pool.package_id(package),),
            RuleType.job_update,
            requirements=(job.requirement,),
        )
        self._add_rule(rule, "job")

    def _add_installed_package_rules(self, package):
        packages_all_versions = self._pool.name_to_packages(package.name)
        for other in packages_all_versions:
            self._add_package_rules(other)

    def _add_job_rules(self):
        for job in self.request.jobs:
            if job.kind == JobType.install:
                self._add_install_job_rules(job)
            elif job.kind == JobType.remove:
                self._add_remove_job_rules(job)
            elif job.kind == JobType.update:
                self._add_update_job_rules(job)
            else:
                msg = "Job kind {0!r} not supported".format(job.kind)
                raise NotImplementedError(msg)<|MERGE_RESOLUTION|>--- conflicted
+++ resolved
@@ -1,17 +1,11 @@
 import enum
-<<<<<<< HEAD
 from collections import OrderedDict, deque
+import logging
 
 from .constraints import ConflictRequirement, InstallRequirement
-from .errors import NoPackageFound, SolverException
-=======
-import logging
-
-from .constraints import Requirement
 from .errors import (
     MissingConflicts, MissingInstallRequires, NoPackageFound, SolverException
 )
->>>>>>> 09054887
 from .request import JobType
 
 
@@ -162,13 +156,9 @@
 
 
 class RulesGenerator(object):
-<<<<<<< HEAD
-    def __init__(self, pool, request, installed_package_ids=None):
+    def __init__(self, pool, request,
+                 installed_package_ids=None, strict=False):
         self._rules_set = OrderedDict()
-=======
-    def __init__(self, pool, request, installed_map=None, strict=False):
-        self._rules_set = collections.OrderedDict()
->>>>>>> 09054887
         self._pool = pool
 
         self.request = request
@@ -435,13 +425,8 @@
         """
         Create all the rules required to satisfy installing the given package.
         """
-<<<<<<< HEAD
         work_queue = deque()
-        work_queue.append(package)
-=======
-        work_queue = collections.deque()
         work_queue.append((package, requirements))
->>>>>>> 09054887
 
         while len(work_queue) > 0:
             p, requirements = work_queue.popleft()
