--- conflicted
+++ resolved
@@ -24,13 +24,8 @@
     @classmethod
     def _from_string(cls, rule_string, pool):
         """
-<<<<<<< HEAD
         Creates a PackageRule from a rule string, e.g.
             '-numpy-1.6.0 | numpy-1.7.0'
-=======
-        Creates a PackageRule from a rule string,
-            e.g. '-numpy-1.6.0 | numpy-1.7.0'
->>>>>>> f2e949cd
 
         Because package full name -> id is not 1-to-1 mapping, this may fail
         when a package has multiple ids. This is mostly used for testing, to
@@ -265,16 +260,9 @@
         if rule is not None and rule not in self._rules_set:
             self._rules_set[rule] = None
 
-<<<<<<< HEAD
-    def _add_dependencies_rules(self, package, work_queue):
-        R = Requirement.from_legacy_requirement_string
-        for dependency in sorted(package.dependencies):
-            requirement = R(dependency)
-=======
     def _add_install_requires_rules(self, package, work_queue):
         for constraints in package.install_requires:
             requirement = Requirement.from_constraints(constraints)
->>>>>>> f2e949cd
             dependency_candidates = self._pool.what_provides(requirement)
 
             assert len(dependency_candidates) > 0, \
@@ -295,7 +283,6 @@
         """
         work_queue = collections.deque()
         work_queue.append(package)
-        R = Requirement.from_legacy_requirement_string
 
         while len(work_queue) > 0:
             p = work_queue.popleft()
@@ -305,11 +292,7 @@
                 self.added_package_ids.add(p_id)
                 self._add_install_requires_rules(p, work_queue)
 
-<<<<<<< HEAD
-                requirement = R(p.name)
-=======
                 requirement = Requirement._from_string(p.name)
->>>>>>> f2e949cd
                 obsolete_providers = self._pool.what_provides(requirement)
                 for provider in obsolete_providers:
                     if provider != p:
@@ -348,6 +331,7 @@
         packages = self._pool.what_provides(job.requirement)
         if len(packages) == 0:
             return
+
         # An update request *must* install the latest package version
         def key(package):
             installed = self._pool.package_id(package) in self.installed_map
