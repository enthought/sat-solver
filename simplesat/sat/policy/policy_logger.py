--- conflicted
+++ resolved
@@ -51,11 +51,7 @@
             repo = 'installed'
         return "{:{fill}<30} {:3} {}".format(name_ver, pkg_id, repo, fill=fill)
 
-<<<<<<< HEAD
-    def _log_report(self, detailed=True, with_assignments=True):
-=======
     def _log_report(self, with_assignments=True):
->>>>>>> 4bed73aa
 
         def pkg_name(pkg_id):
             return pkg_key(pkg_id)[0]
