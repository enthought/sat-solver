#!/usr/bin/env python
# -*- coding: utf-8 -*-

from collections import defaultdict

import six

from simplesat.utils import DefaultOrderedDict
from .policy import IPolicy, pkg_id_to_version
from .policy_logger import LoggedPolicy


class UndeterminedClausePolicy(IPolicy):

    """ An IPolicy that gathers all undetermined packages from clauses whose
    truth value is not yet known and suggests them in descending order by
    package version number. """

    def __init__(self, pool, installed_repository, prefer_installed=True):
        self._pool = pool
        self.prefer_installed = prefer_installed
        by_version = six.functools.partial(pkg_id_to_version, self._pool)
        self._installed_ids = sorted(
            (pool.package_id(package) for package in installed_repository),
            key=by_version
        )
        self._preferred_package_ids = {
            self._package_key(package_id): package_id
            for package_id in self._installed_ids
        }
        self._decision_set = set()
        self._requirements = set()
        self._unsatisfied_clauses = set()
        self._id_to_clauses = defaultdict(list)
        self._all_ids = set()

    def _package_key(self, package_id):
        package = self._pool.id_to_package(package_id)
        return (package.name, package.version)

    def add_requirements(self, package_ids):
        self._requirements.update(package_ids)

    def _update_cache_from_assignments(self, assignments):
        changelog = assignments.consume_changelog()
        for key in six.iterkeys(changelog):
            for clause in self._id_to_clauses[key]:
                if any(assignments.value(l) for l in clause.lits):
                    self._unsatisfied_clauses.discard(clause)
                else:
                    self._unsatisfied_clauses.add(clause)

    def _build_id_to_clauses(self, clauses):
        """ Return a mapping from package ids to a list of clauses containing
        that id.
        """
        table = defaultdict(list)
        for c in clauses:
            for l in c.lits:
                table[abs(l)].append(c)
        self._all_ids = set(six.iterkeys(table))
        return dict(table)

    def get_next_package_id(self, assignments, clauses):
        """Get the next unassigned package.
        """
        if assignments.new_keys:
            self._id_to_clauses = self._build_id_to_clauses(clauses)
            self._refresh_decision_set(assignments)
        candidate_id = None
        best = self._best_candidate

        if self.prefer_installed:
            candidate_id = self._best_sorted_candidate(
                self._installed_ids, assignments)

        if candidate_id is None:
            candidate_id = best(self._requirements, assignments)

        if candidate_id is None:
            candidate_id = best(self._decision_set, assignments, update=True)

        if candidate_id is None:
            self._refresh_decision_set(assignments)
            candidate_id = best(self._decision_set, assignments)
            if candidate_id is None:
                candidate_id = best(self._all_ids, assignments)

        assert assignments.get(candidate_id) is None, \
            "Trying to assign to a variable which is already assigned."

        if not self.prefer_installed:
            # If this exact package version is available locally, use that one
            key = self._package_key(candidate_id)
            candidate_id = self._preferred_package_ids.get(key, candidate_id)

        return candidate_id

    def _without_assigned(self, package_ids, assignments):
        return package_ids.difference(assignments.assigned_ids)

    def _best_sorted_candidate(self, package_ids, assignments):
        for p_id in package_ids:
            if p_id not in assignments.assigned_ids:
                return p_id

    def _best_candidate(self, package_ids, assignments, update=False):
        by_version = six.functools.partial(pkg_id_to_version, self._pool)
        unassigned = self._without_assigned(package_ids, assignments)
        if update:
            package_ids.clear()
            package_ids.update(unassigned)
        try:
            return max(unassigned, key=by_version)
        except ValueError:
            return None

    def _group_packages_by_name(self, decision_set):
        installed_packages = []
        new_package_map = DefaultOrderedDict(list)
        installed_ids = set(self._installed_ids)

        for package_id in sorted(decision_set):
<<<<<<< HEAD
            package = self._pool._id_to_package[package_id]
            if package_id in installed_ids:
=======
            package = self._pool.id_to_package(package_id)
            if package_id in self._installed_ids:
>>>>>>> b4e3b30c
                installed_packages.append(package)
            else:
                new_package_map[package.name].append(package)

        return installed_packages, new_package_map

    def _refresh_decision_set(self, assignments):
        self._update_cache_from_assignments(assignments)
        self._decision_set.clear()
        self._decision_set.update(
            abs(lit)
            for clause in self._unsatisfied_clauses
            for lit in clause.lits
        )
        self._decision_set.difference_update(assignments.assigned_ids)


LoggedUndeterminedClausePolicy = LoggedPolicy(UndeterminedClausePolicy)<|MERGE_RESOLUTION|>--- conflicted
+++ resolved
@@ -121,13 +121,8 @@
         installed_ids = set(self._installed_ids)
 
         for package_id in sorted(decision_set):
-<<<<<<< HEAD
-            package = self._pool._id_to_package[package_id]
+            package = self._pool.id_to_package(package_id)
             if package_id in installed_ids:
-=======
-            package = self._pool.id_to_package(package_id)
-            if package_id in self._installed_ids:
->>>>>>> b4e3b30c
                 installed_packages.append(package)
             else:
                 new_package_map[package.name].append(package)
