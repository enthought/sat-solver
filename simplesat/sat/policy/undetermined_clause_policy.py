--- conflicted
+++ resolved
@@ -45,14 +45,6 @@
         changelog = assignments.consume_changelog()
         for key in six.iterkeys(changelog):
             for clause in self._id_to_clauses[key]:
-<<<<<<< HEAD
-                if not any(assignments.value(l) for l in clause.lits):
-                    self._unsatisfied_clauses.add(clause)
-                else:
-                    self._unsatisfied_clauses.discard(clause)
-
-    def _build_id_to_clauses(self, clauses):
-=======
                 if any(assignments.value(l) for l in clause.lits):
                     self._unsatisfied_clauses.discard(clause)
                 else:
@@ -62,7 +54,6 @@
         """ Return a mapping from package ids to a list of clauses containing
         that id.
         """
->>>>>>> 4bed73aa
         table = defaultdict(list)
         for c in clauses:
             for l in c.lits:
@@ -107,21 +98,12 @@
 
     def _without_assigned(self, package_ids, assignments):
         return package_ids.difference(assignments.assigned_ids)
-<<<<<<< HEAD
 
     def _best_sorted_candidate(self, package_ids, assignments):
         for p_id in package_ids:
             if p_id not in assignments.assigned_ids:
                 return p_id
 
-=======
-
-    def _best_sorted_candidate(self, package_ids, assignments):
-        for p_id in package_ids:
-            if p_id not in assignments.assigned_ids:
-                return p_id
-
->>>>>>> 4bed73aa
     def _best_candidate(self, package_ids, assignments, update=False):
         by_version = six.functools.partial(pkg_id_to_version, self._pool)
         unassigned = self._without_assigned(package_ids, assignments)
