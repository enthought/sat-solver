import collections

import six

from simplesat.errors import NoPackageFound
from simplesat.request import JobType
from simplesat.rules_generator import RulesGenerator
from simplesat.sat.policy import InstalledFirstPolicy
from simplesat.sat import MiniSATSolver
from simplesat.transaction import Transaction
from simplesat.utils import timed_context, connected_nodes


class DependencySolver(object):
    def __init__(self, pool, remote_repositories, installed_repository,
                 policy=None, use_pruning=True, strict=False):
        self._pool = pool
        self._installed_repository = installed_repository
        self._remote_repositories = remote_repositories
        self._last_rules_time = timed_context("Generate Rules")
        self._last_solver_init_time = timed_context("Solver Init")
        self._last_solve_time = timed_context("SAT Solve")

        self.strict = strict
        self.use_pruning = use_pruning

        self._policy = policy or InstalledFirstPolicy(
            pool, installed_repository
        )

    def solve(self, request):
        """Given a request, return a Transaction contianing the set of
        operations to apply to resolve it, or raise SatisfiabilityError
        if no resolution could be found.
        """
<<<<<<< HEAD
        modifiers = request.modifiers
        self._pool.modifiers = modifiers if modifiers.targets else None
        with timed_context("Generate Rules") as self._last_rules_time:
=======
        with self._last_rules_time:
>>>>>>> 09054887
            requirement_ids, rules = self._create_rules_and_initialize_policy(
                request
            )
        with self._last_solver_init_time:
            sat_solver = MiniSATSolver.from_rules(rules, self._policy)
        with self._last_solve_time:
            solution = sat_solver.search()
        solution_ids = _solution_to_ids(solution)

        installed_package_ids = set(
            self._pool.package_id(p)
            for p in self._installed_repository
        )

        if self.use_pruning:
            root_ids = installed_package_ids.union(requirement_ids)
            solution_ids = _connected_packages(
                solution_ids, root_ids, self._pool
            )

        return Transaction(self._pool, solution_ids, installed_package_ids)

    def _create_rules_and_initialize_policy(self, request):
        pool = self._pool
        installed_repository = self._installed_repository

        all_requirement_ids = []

        for job in request.jobs:
            assert job.kind in (
                JobType.install, JobType.remove, JobType.update
            ), 'Unknown job kind: {}'.format(job.kind)

            requirement = job.requirement

            providers = tuple(pool.what_provides(
                requirement, use_modifiers=False))
            if len(providers) == 0:
                raise NoPackageFound(requirement, str(requirement))

            if job.kind == JobType.update:
                # An update request *must* install the latest package version
                def key(package):
                    return (package.version, package in installed_repository)
                providers = [max(providers, key=key)]

            requirement_ids = [pool.package_id(p) for p in providers]
            self._policy.add_requirements(requirement_ids)
            all_requirement_ids.extend(requirement_ids)

        installed_package_ids = collections.OrderedDict()
        for package in installed_repository:
            package_id = pool.package_id(package)
            installed_package_ids[package_id] = package

        rules_generator = RulesGenerator(
<<<<<<< HEAD
            pool, request, installed_package_ids=installed_package_ids)
=======
            pool, request, installed_map=installed_map, strict=self.strict)
>>>>>>> 09054887

        return all_requirement_ids, list(rules_generator.iter_rules())


def _connected_packages(solution, root_ids, pool):
    """ Return packages in `solution` which are associated with `root_ids`. """

    # Our strategy is as follows:
    # ... -> pkg.install_requires -> pkg names -> ids -> _id_to_package -> ...

    def get_name(pkg_id):
        return pool.id_to_package(abs(pkg_id)).name

    root_names = {get_name(pkg_id) for pkg_id in root_ids}

    solution_name_to_id = {
        get_name(pkg_id): pkg_id for pkg_id in solution
        if pkg_id > 0
    }

    solution_root_ids = set(
        pkg_id for name, pkg_id in six.iteritems(solution_name_to_id)
        if name in root_names
    )

    def neighborfunc(pkg_id):
        """ Given a pkg id, return the pkg ids of the immediate dependencies
        that appeared in our solution. """
        constraints = pool.id_to_package(pkg_id).install_requires
        neighbors = set(solution_name_to_id[name] for name, _ in constraints)
        return neighbors

    # Each package can root its own independent graph, so we must start at
    # each one individually
    should_include = set()
    for pkg_id in solution_root_ids:
        # We pass in `should_include` to avoid re-walking a subgraph
        nodes = connected_nodes(pkg_id, neighborfunc, should_include)
        should_include.update(nodes)
    assert should_include.issuperset(solution_root_ids)

    # In addition to all updates and additions to root ids, we must also keep
    # all packages newly *excluded* from root_ids
    connected = should_include.union(s for s in solution if abs(s) in root_ids)
    return connected


def _solution_to_ids(solution):
    # Return solution as list of signed integers.
    ids = (pkg_id if value else -pkg_id
           for pkg_id, value in six.iteritems(solution))
    return sorted(ids, key=lambda lit: abs(lit))<|MERGE_RESOLUTION|>--- conflicted
+++ resolved
@@ -33,13 +33,9 @@
         operations to apply to resolve it, or raise SatisfiabilityError
         if no resolution could be found.
         """
-<<<<<<< HEAD
         modifiers = request.modifiers
         self._pool.modifiers = modifiers if modifiers.targets else None
-        with timed_context("Generate Rules") as self._last_rules_time:
-=======
         with self._last_rules_time:
->>>>>>> 09054887
             requirement_ids, rules = self._create_rules_and_initialize_policy(
                 request
             )
@@ -96,11 +92,8 @@
             installed_package_ids[package_id] = package
 
         rules_generator = RulesGenerator(
-<<<<<<< HEAD
-            pool, request, installed_package_ids=installed_package_ids)
-=======
-            pool, request, installed_map=installed_map, strict=self.strict)
->>>>>>> 09054887
+            pool, request, installed_package_ids=installed_package_ids,
+            strict=self.strict)
 
         return all_requirement_ids, list(rules_generator.iter_rules())
 
