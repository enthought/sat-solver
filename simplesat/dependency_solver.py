import collections

import six

from egginst.errors import NoPackageFound
from enstaller.solver import JobType

from simplesat.requirement import Requirement
from simplesat.rules_generator import RulesGenerator
from simplesat.sat.policy import InstalledFirstPolicy
from simplesat.sat import MiniSATSolver
from simplesat.transaction import Transaction
from simplesat.utils import timed_context


class DependencySolver(object):
    def __init__(self, pool, remote_repositories, installed_repository,
                 policy=None, use_pruning=True):
        self._pool = pool
        self._installed_repository = installed_repository
        self._remote_repositories = remote_repositories
        self.use_pruning = use_pruning
        self._last_rules_time = None
        self._last_solver_init_time = None
        self._last_solve_time = None

        self._policy = policy or InstalledFirstPolicy(
            pool, installed_repository
        )

    def solve(self, request):
        """Given a request, return a Transaction contianing the set of
        operations to apply to resolve it, or raise SatisfiabilityError
        if no resolution could be found.
        """
        with timed_context("Generate Rules") as self._last_rules_time:
            packed = create_rules_and_initialize_policy(
                self._pool,
                self._installed_repository,
                request,
                self._policy,
            )
            installed_dict, requirement_ids, rules = packed
        with timed_context("Solver Init") as self._last_solver_init_time:
            sat_solver = MiniSATSolver.from_rules(rules, self._policy)
        with timed_context("SAT Solve") as self._last_solve_time:
            solution = sat_solver.search()

        solution_ids, installed_map = compute_solution_ids(
            self._pool, installed_dict, requirement_ids, solution,
            use_pruning=True)

        return Transaction(self._pool, solution_ids, installed_map)


def create_rules_and_initialize_policy(
        pool, installed_repository, request, policy):

    all_requirement_ids = []

    for job in request.jobs:
        assert job.kind in (
            JobType.install, JobType.remove, JobType.update
        ), 'Unknown job kind: {}'.format(job.kind)

        requirement = job.requirement

        providers = tuple(pool.what_provides(requirement))
        if len(providers) == 0:
            raise NoPackageFound(str(requirement), requirement)

<<<<<<< HEAD
        if job.kind == JobType.update:
            # An update request *must* install the latest package version
            providers = [max(providers, key=attrgetter('version'))]
=======
            if job.kind == JobType.update:
                # An update request *must* install the latest package version
                def key(package):
                    return (package.version, package in installed_repository)
                providers = [max(providers, key=key)]
>>>>>>> 49017f7d

        requirement_ids = [pool.package_id(p) for p in providers]
        policy.add_requirements(requirement_ids)
        all_requirement_ids.extend(requirement_ids)

    installed_map = collections.OrderedDict()
    for package in installed_repository:
        installed_map[pool.package_id(package)] = package

    rules_generator = RulesGenerator(pool, request, installed_map)
    rules = list(rules_generator.iter_rules())

    return (installed_map, all_requirement_ids, rules)


def compute_solution_ids(
        pool, installed_dict, requirement_ids, solution, use_pruning=True):
    installed_map = set(installed_dict)
    solution_ids = sorted(solution.assigned_literals,
                          key=lambda lit: abs(lit))
    if use_pruning:
        root_ids = installed_map.union(requirement_ids)
        solution_ids = _connected_packages(solution_ids, root_ids, pool)
    return solution_ids, installed_map


def _connected_packages(solution, root_ids, pool):
    """ Return packages in `solution` which are associated with `root_ids`. """

    # Our strategy is as follows:
    # ... -> pkg.dependencies -> pkg strings -> ids -> _id_to_package -> ...

    def get_name(pkg_id):
        return pool._id_to_package[abs(pkg_id)].name

    root_names = {get_name(pkg_id) for pkg_id in root_ids}

    solution_name_to_id = {
        get_name(pkg_id): pkg_id for pkg_id in solution
        if pkg_id > 0
    }

    solution_root_ids = set(
        pkg_id for name, pkg_id in six.iteritems(solution_name_to_id)
        if name in root_names
    )

    def neighborfunc(pkg_id):
        """ Given a pkg id, return the pkg ids of the immediate dependencies
        that appeared in our solution. """
        dep_strings = pool._id_to_package[pkg_id].dependencies
        pkg_names = (
            Requirement.from_legacy_requirement_string(d).name
            for d in dep_strings
        )
        neighbors = set(solution_name_to_id[name] for name in pkg_names)
        return neighbors

    # Each package can root its own independent graph, so we must start at
    # each one individually
    should_include = set()
    for pkg_id in solution_root_ids:
        # We pass in `should_keep` to avoid re-walking a subgraph
        nodes = _connected_nodes(pkg_id, neighborfunc, should_include)
        should_include.update(nodes)
    assert should_include.issuperset(solution_root_ids)

    # In addition to all updates and additions to root ids, we must also keep
    # all packages newly *excluded* from root_ids
    connected = should_include.union(s for s in solution if abs(s) in root_ids)
    return connected


def _connected_nodes(node, neighborfunc, visited):
    """ Recursively build up a set of nodes connected to `node` by following
    neighbors as given by `neighborfunc(node)`. """
    visited.add(node)
    queued = set([node])

    while queued:
        node = queued.pop()
        visited.add(node)
        neighbors = neighborfunc(node)
        queued.update(neighbors)
        queued.difference_update(visited)

    return visited<|MERGE_RESOLUTION|>--- conflicted
+++ resolved
@@ -69,17 +69,11 @@
         if len(providers) == 0:
             raise NoPackageFound(str(requirement), requirement)
 
-<<<<<<< HEAD
         if job.kind == JobType.update:
             # An update request *must* install the latest package version
-            providers = [max(providers, key=attrgetter('version'))]
-=======
-            if job.kind == JobType.update:
-                # An update request *must* install the latest package version
-                def key(package):
-                    return (package.version, package in installed_repository)
-                providers = [max(providers, key=key)]
->>>>>>> 49017f7d
+            def key(package):
+                return (package.version, package in installed_repository)
+            providers = [max(providers, key=key)]
 
         requirement_ids = [pool.package_id(p) for p in providers]
         policy.add_requirements(requirement_ids)
