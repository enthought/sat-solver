--- conflicted
+++ resolved
@@ -3,15 +3,12 @@
 # flake8: noqa
 from __future__ import absolute_import
 
-<<<<<<< HEAD
-from .timed_context import timed_context
-from .graph import toposort
-=======
 import contextlib
 import shutil
 import tempfile
 
 from .timed_context import timed_context
+from .graph import toposort, transitive_neighbors
 from ._collections import DefaultOrderedDict
 
 
@@ -19,5 +16,4 @@
 def mkdtemp():
     d = tempfile.mkdtemp()
     yield d
-    shutil.rmtree(d)
->>>>>>> f2e949cd
+    shutil.rmtree(d)