#!/usr/bin/env python
# -*- coding: utf-8 -*-
# flake8: noqa
from __future__ import absolute_import

import contextlib
import shutil
import tempfile

from .timed_context import timed_context
<<<<<<< HEAD
from .graph import toposort, transitive_neighbors
=======
from .graph import connected_nodes
>>>>>>> 9bba5f11
from ._collections import DefaultOrderedDict


@contextlib.contextmanager
def mkdtemp():
    d = tempfile.mkdtemp()
    yield d
    shutil.rmtree(d)<|MERGE_RESOLUTION|>--- conflicted
+++ resolved
@@ -8,11 +8,7 @@
 import tempfile
 
 from .timed_context import timed_context
-<<<<<<< HEAD
-from .graph import toposort, transitive_neighbors
-=======
-from .graph import connected_nodes
->>>>>>> 9bba5f11
+from .graph import connected_nodes, toposort, transitive_neighbors
 from ._collections import DefaultOrderedDict
 
 
