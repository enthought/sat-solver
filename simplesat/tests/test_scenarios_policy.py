import os.path
from unittest import TestCase

import six

from egginst.errors import NoPackageFound
from enstaller.new_solver import Pool

from simplesat.errors import SatisfiabilityError
from simplesat.dependency_solver import DependencySolver
from simplesat.test_utils import Scenario


def _pretty_operations(ops):
    ret = []
    for p in ops:
        try:
            name = p.package.name
            version = str(p.package.version)
        except AttributeError:
            name, version = p.package.split()
        ret.append((name, version))
    return ret


def _pkg_delta(operations, scenario_operations):
    pkg_delta = {}
    for p in operations:
        name, version = _pretty_operations([p])[0]
        pkg_delta.setdefault(name, [None, None])[0] = version
    for p in scenario_operations:
        name, version = _pretty_operations([p])[0]
        pkg_delta.setdefault(name, [None, None])[1] = version
    for n, v in list(six.iteritems(pkg_delta)):
        if v[0] == v[1]:
            pkg_delta.pop(n)
    return pkg_delta


class ScenarioTestAssistant(object):

    def _check_solution(self, filename):
        # Test that the solution described in the scenario file matches with
        # what the SAT solver computes.

        # Given
        scenario = Scenario.from_yaml(
            os.path.join(os.path.dirname(__file__), filename)
        )
        request = scenario.request

        # When
        pool = Pool(scenario.remote_repositories)
        pool.add_repository(scenario.installed_repository)
        solver = DependencySolver(
            pool, scenario.remote_repositories, scenario.installed_repository
        )

        # Then
        try:
            transaction = solver.solve(request)
        except SatisfiabilityError as failure:
            if not scenario.failed:
                msg = "Solver unexpectedly failed"
                if failure.reason:
                    msg += " because {}".format(failure.reason)
                self.fail(msg)
        else:
            if scenario.failed:
                msg = "Solver unexpectedly succeeded, but {}."
                self.fail(msg.format(scenario.failure))
            self.assertEqualOperations(transaction.operations,
                                       scenario.operations)

    def assertEqualOperations(self, operations, scenario_operations):
        pairs = zip(operations, scenario_operations)
        for i, (left, right) in enumerate(pairs):
            if not type(left) == type(right):
                msg = "Item {0!r} differ in kinds: {1!r} vs {2!r}"
                self.fail(msg.format(i, type(left), type(right)))

            left_s = "{0} {1}".format(left.package.name,
                                      left.package.version)
            right_s = right.package
            if left_s != right_s:
                msg = "Item {0!r}: {1!r} vs {2!r}".format(i, left_s, right_s)
                self.fail(msg)

        if len(operations) != len(scenario_operations):
            self.fail("Length of operations differ")


class TestNoInstallSet(ScenarioTestAssistant, TestCase):

    def test_directly_implied_solution(self):
        self._check_solution("directly_implied_solution.yaml")

    def test_simple_numpy(self):
        self._check_solution("simple_numpy.yaml")

    def test_ipython(self):
        self._check_solution("ipython.yaml")

    def test_iris(self):
        self._check_solution("iris.yaml")

    def test_no_candidate(self):
        with self.assertRaises(NoPackageFound):
            self._check_solution("no_candidate.yaml")


class TestInstallSet(ScenarioTestAssistant, TestCase):

    def test_simple_numpy(self):
        self._check_solution("simple_numpy_installed.yaml")

    def test_numpy_downgrade(self):
        self._check_solution("numpy_downgrade.yaml")

    def test_ipython(self):
        self._check_solution("ipython_with_installed.yaml")

    # This is currently handled using marked packages
    def test_blocked_upgrade(self):
        self._check_solution("simple_numpy_installed_blocking.yaml")

    # This is currently handled using marked packages
    def test_blocked_downgrade(self):
        self._check_solution("simple_numpy_installed_blocking_downgrade.yaml")

    def test_remove_no_reverse_dependencies(self):
        self._check_solution("simple_numpy_removed.yaml")

    def test_remove_reverse_dependencies(self):
        self._check_solution("remove_reverse_dependencies.yaml")

<<<<<<< HEAD
    def test_preserve_marked_packages(self):
        self._check_solution("preserve_marked.yaml")

    def test_remove_marked_packages(self):
        self._check_solution("remove_marked_package.yaml")
=======
    # We haven't clearly laid out how this should behave yet
    @expectedFailure
    def test_update_reverse_dependencies(self):
        self._check_solution("update_reverse_dependencies.yaml")
>>>>>>> 8a738e93
<|MERGE_RESOLUTION|>--- conflicted
+++ resolved
@@ -1,5 +1,5 @@
 import os.path
-from unittest import TestCase
+from unittest import TestCase, expectedFailure
 
 import six
 
@@ -55,6 +55,8 @@
         solver = DependencySolver(
             pool, scenario.remote_repositories, scenario.installed_repository
         )
+
+        solver._policy._log_report()
 
         # Then
         try:
@@ -134,15 +136,13 @@
     def test_remove_reverse_dependencies(self):
         self._check_solution("remove_reverse_dependencies.yaml")
 
-<<<<<<< HEAD
     def test_preserve_marked_packages(self):
         self._check_solution("preserve_marked.yaml")
 
     def test_remove_marked_packages(self):
         self._check_solution("remove_marked_package.yaml")
-=======
+
     # We haven't clearly laid out how this should behave yet
     @expectedFailure
     def test_update_reverse_dependencies(self):
-        self._check_solution("update_reverse_dependencies.yaml")
->>>>>>> 8a738e93
+        self._check_solution("update_reverse_dependencies.yaml")