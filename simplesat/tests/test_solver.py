--- conflicted
+++ resolved
@@ -4,14 +4,10 @@
 from okonomiyaki.versions import EnpkgVersion
 
 from simplesat.constraints import PrettyPackageStringParser, Requirement
-<<<<<<< HEAD
 from simplesat.dependency_solver import (
     DependencySolver, requirements_are_satisfiable
 )
-=======
-from simplesat.dependency_solver import DependencySolver
 from simplesat.errors import MissingInstallRequires, SatisfiabilityError
->>>>>>> 09054887
 from simplesat.pool import Pool
 from simplesat.repository import Repository
 from simplesat.request import Request
@@ -155,7 +151,6 @@
         self.assertEqualOperations(
             transaction.pretty_operations, r_pretty_operations)
 
-<<<<<<< HEAD
     def test_requirements_are_satisfiable(self):
         # Given
         scenario = Scenario.from_yaml(io.StringIO(u"""
@@ -201,7 +196,7 @@
 
         # Then
         self.assertFalse(result)
-=======
+
     def test_missing_direct_dependency_fails(self):
         # Given
         numpy192 = self.package_factory(u"numpy 1.9.2-1")
@@ -272,5 +267,4 @@
 
         # Then
         with self.assertRaises(MissingInstallRequires):
-            self.resolve(request, strict=True)
->>>>>>> 09054887
+            self.resolve(request, strict=True)