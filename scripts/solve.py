--- conflicted
+++ resolved
@@ -22,23 +22,19 @@
     solver = DependencySolver(
         pool, remote_repositories, installed_repository,
         policy=policy, use_pruning=prune)
-<<<<<<< HEAD
 
-=======
-    transaction = solver.solve(request)
-    if simple:
-        print(transaction.to_simple_string())
-    else:
-        print(transaction)
->>>>>>> c493a601
     fmt = "ELAPSED : {description:20} : {elapsed:e}"
     try:
         transaction = solver.solve(request)
-        print(transaction)
+        if simple:
+            print(transaction.to_simple_string())
+        else:
+            print(transaction)
     except SatisfiabilityError as e:
         msg = "UNSATISFIABLE: {}"
         print(msg.format(e.unsat.to_string(pool, detailed=debug)))
         print(e.unsat._find_requirement_time.pretty(fmt), file=sys.stderr)
+
     print(solver._last_rules_time.pretty(fmt), file=sys.stderr)
     print(solver._last_solver_init_time.pretty(fmt), file=sys.stderr)
     print(solver._last_solve_time.pretty(fmt), file=sys.stderr)
